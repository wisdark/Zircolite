--- conflicted
+++ resolved
@@ -83,13 +83,8 @@
 ```shell
 python3 zircolite.py \
 			--evtx ../EVTX-ATTACK-SAMPLES/ \
-<<<<<<< HEAD
-			--ruleset rules/rules_medium_sysmon_performance_v3.json \
-			--template templates/exportForZircoGui.tmpl \
-=======
 			--ruleset rules/rules_windows_sysmon.json.json \ 
 			--template templates/exportForZircoGui.tmpl \ 
->>>>>>> 5b20d184
 			--templateOutput data.js
 mv data.js gui/
 
